--- conflicted
+++ resolved
@@ -29,11 +29,8 @@
 )
 
 // Version of the bot
-<<<<<<< HEAD
+
 const Version = "1.3"
-=======
-const Version = "1.2.3"
->>>>>>> 7e5613e6
 
 // AsciiArt is the ASCII art for the bot
 const AsciiArt = `    _   _ _   ___     _   
